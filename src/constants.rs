--- conflicted
+++ resolved
@@ -42,7 +42,6 @@
 ];
 
 pub const SEARCH_HELP_TEXT: [&str; 13] = [
-<<<<<<< HEAD
     "Search Keybindings\n\n",
     "Tab            Toggle between searching for PID and name.\n",
     "Esc            Close search widget\n",
@@ -56,21 +55,6 @@
     "Alt-c/F1       Toggle whether to ignore case\n",
     "Alt-w/F2       Toggle whether to match the whole word\n",
     "Alt-r/F3       Toggle whether to use regex\n",
-];
-=======
-	"Search Keybindings\n\n",
-	"Tab            Toggle between searching for PID and name.\n",
-	"Esc            Close search widget\n",
-	"Ctrl-a         Skip to the start of search widget\n",
-	"Ctrl-e         Skip to the end of search widget\n",
-	"Ctrl-u         Clear the current search query\n",
-	"Backspace      Delete the character behind the cursor\n",
-	"Delete         Delete the character at the cursor\n",
-	"Left           Move cursor left\n",
-	"Right          Move cursor right\n",
-	"Alt-c/F1       Toggle whether to ignore case\n",
-	"Alt-w/F2       Toggle whether to match the whole word\n",
-	"Alt-r/F3       Toggle whether to use regex\n",
 ];
 
 pub const DEFAULT_CONFIG_CONTENT: &str = r##"
@@ -163,5 +147,4 @@
 
 # Represents the cursor's colour.
 #cursor_color="#458588"
-"##;
->>>>>>> d1039996
+"##;